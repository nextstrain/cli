--- conflicted
+++ resolved
@@ -15,7 +15,10 @@
 
 ## Improvements
 
-<<<<<<< HEAD
+* We now produce standalone installation archives for macOS running on aarch64
+  hardware (aka arm64, Apple Silicon, M1/M2).
+  ([#357](https://github.com/nextstrain/cli/pull/357))
+
 * `nextstrain build` now errors if a [development overlay option][] such as
   `--augur` or `--auspice` is given when using a runtime without support for
   those (anything but Docker or Singularity).  Previously, it would silently
@@ -24,11 +27,6 @@
   ([#354](https://github.com/nextstrain/cli/pull/354))
 
 [development overlay option]: https://docs.nextstrain.org/projects/cli/en/__NEXT__/commands/build/#development-options-for-docker
-=======
-* We now produce standalone installation archives for macOS running on aarch64
-  hardware (aka arm64, Apple Silicon, M1/M2).
-  ([#357](https://github.com/nextstrain/cli/pull/357))
->>>>>>> 70c88dbe
 
 
 # 8.0.1 (29 January 2024)
