--- conflicted
+++ resolved
@@ -40,7 +40,6 @@
   Batch job.
   ([#460](https://github.com/nextstrain/cli/pull/460))
 
-<<<<<<< HEAD
 * `nextstrain run` now supports an alternative invocation where a path to a
   local directory that is a pathogen repository can be given instead of a
   pathogen name (and optionally version).  This allows `nextstrain run` to be
@@ -57,7 +56,7 @@
   errors arising from stale GitHub credentials present in some users' netrc
   files (as managed by older versions of the GitHub CLI, `gh`).
   ([#479](https://github.com/nextstrain/cli/issues/479))
-=======
+
 * When Nextstrain CLI detects that a new version of itself is available, it
   will now output the instructions on how to upgrade to that new version after
   (instead of before) the normal output from the running command.  This makes
@@ -74,7 +73,6 @@
   `nextstrain update` puts updates to the CLI alongside updates to the runtimes
   and pathogens.
   ([#475](https://github.com/nextstrain/cli/issues/475))
->>>>>>> cc26660c
 
 ## Bug fixes
 
