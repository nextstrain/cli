This is the changelog for Nextstrain CLI.  All notable changes in a release
will be documented in this file.

This changelog is intended for _humans_ and follows many of the principles from
[Keep a Changelog](https://keepachangelog.com/en/1.0.0/).

Versions for this project follow the [Semantic Versioning
rules](https://semver.org/spec/v2.0.0.html).  Each heading below is a version
released to [PyPI](https://pypi.org/project/nextstrain-cli/) and the date it
was released.  The "__NEXT__" heading below describes changes in the unreleased
development source code and as such may not be routinely kept up to date.


# __NEXT__

<<<<<<< HEAD
This release adds explicit (i.e. tested) support for Python version 3.12.
([#369](https://github.com/nextstrain/cli/pull/369))

Note that this Python version support only matters if you're installing
Nextstrain CLI from PyPI or Bioconda
([c.f.](https://docs.nextstrain.org/projects/cli/en/__NEXT__/installation/)).  It
does not apply if you're installing Nextstrain CLI using the standalone
installation method we recommend in the [Nextstrain installation
documentation](https://docs.nextstrain.org/page/install.html).  In that case, a
supported Python version is always bundled with `nextstrain`.
=======
## Improvements

- The Conda runtime now uses Micromamba 1.5.8 (upgraded from 1.1.0) to manage
  the runtime environment. The newer version supports Zstandard-compressed
  index files which speeds up `nextstrain setup` and `nextstrain update` for
  the Conda runtime.
  ([#367](https://github.com/nextstrain/cli/pull/367))

>>>>>>> 0ff34ff3

# 8.3.0 (30 April 2024)

## Improvements

* Commands which utilize a runtime—`nextstrain build`, `nextstrain shell`, and
  `nextstrain view`—now support specifying envdirs to forward into the runtime
  environment by setting `NEXTSTRAIN_RUNTIME_ENVDIRS` to a `:`-separated (`;`
  on Windows) list of paths.  This is in addition to the existing support for
  specifying one or more `--envdir` options.
  ([#365](https://github.com/nextstrain/cli/pull/365))


# 8.2.0 (6 February 2024)

## Features

* `nextstrain build` and `nextstrain shell` now better support pathogen
  repositories which place workflows in subdirectories.  The top-level of the
  repo must contain a `nextstrain-pathogen.yaml` file for this support to
  activate.  The file may be empty for now, though we anticipate using it for
  pathogen-level metadata in the future to aid indexing, listing, and
  attribution of pathogen repos.

  As an example of the new support, consider the following repo layout

      mpox/
      ├── nextstrain-pathogen.yaml
      ├── ingest/
      │   ├── Snakefile
      │   └── …
      ├── phylogenetic/
      │   ├── Snakefile
      │   └── …
      ├── shared/
      │   ├── reference.fasta
      │   └── …
      └── …

  where `ingest/` and `phylogenetic/` contain workflows that use
  `shared/reference.fasta` via a relative path (i.e.
  `../shared/reference.fasta`).

  It's now possible to invoke those workflows with any of the following:

      nextstrain build mpox/ingest/
      nextstrain build mpox/phylogenetic/

      cd mpox
      nextstrain build ingest/
      nextstrain build phylogenetic/

      cd phylogenetic
      nextstrain build .
      nextstrain build ../ingest/

  regardless of runtime.

  Previously, such workflows required careful invocation, e.g.

      nextstrain build mpox/ -d phylogenetic/ -s phylogenetic/Snakefile

  when using runtimes with filesystem isolation (i.e. the [containerized][]
  ones; Docker, Singularity, and AWS Batch) but not when using runtimes without
  it.

  When active, this feature makes the top-level of the pathogen repo (e.g.
  `mpox/`) available in the container at `/nextstrain/build` while the
  initial working directory is set to the workflow subdirectory in the
  container (e.g. `/nextstrain/build/phylogenetic`).  That is, the filesystem
  isolation boundary is drawn at the top-level of the pathogen repo instead of
  at the workflow directory (i.e. what's given to `nextstrain build`).
  ([#355](https://github.com/nextstrain/cli/pull/355))

[containerized]: https://docs.nextstrain.org/projects/cli/en/8.2.0/runtimes/#comparison

## Improvements

* We now produce standalone installation archives for macOS running on aarch64
  hardware (aka arm64, Apple Silicon, M1/M2).  The standalone installer will
  use these archives starting with this release.
  ([#357](https://github.com/nextstrain/cli/pull/357),
  [#358](https://github.com/nextstrain/cli/pull/358))

* The Conda and Docker runtime checks performed by `nextstrain setup` and
  `nextstrain check-setup` now test if Rosetta 2 is enabled for macOS on
  aarch64 (aka arm64, Apple Silicon, M1/M2) hardware.  Rosetta is required for
  the Conda runtime and optional, but recommended, for the Docker runtime.
  Previously only the standalone installer checked for Rosetta, but starting
  with this release it will not.
  ([#361](https://github.com/nextstrain/cli/pull/361),
  [#358](https://github.com/nextstrain/cli/pull/358))

* `nextstrain build` now errors if a [development overlay option][] such as
  `--augur` or `--auspice` is given when using a runtime without support for
  those (anything but Docker or Singularity).  Previously, it would silently
  ignore those options when unsupported by the runtime.  The new behaviour
  matches the behaviour of `nextstrain shell` since 5.0.0.
  ([#354](https://github.com/nextstrain/cli/pull/354))

[development overlay option]: https://docs.nextstrain.org/projects/cli/en/8.2.0/commands/build/#development-options-for-docker


# 8.0.1 (29 January 2024)

## Improvements

* Several kinds of errors from `nextstrain login` and `nextstrain whoami`
  related to their interactions with a remote server are now clearer.
  ([#347](https://github.com/nextstrain/cli/pull/347))


# 8.0.0 (18 January 2024)

This release drops support for Python versions 3.6 and 3.7 and adds support for
3.11. ([#325](https://github.com/nextstrain/cli/pull/325),
[#327](https://github.com/nextstrain/cli/pull/327))

Note that this Python version support only matters if you're installing
Nextstrain CLI from PyPI or Bioconda
([c.f.](https://docs.nextstrain.org/projects/cli/en/8.0.0/installation/)).  It
does not apply if you're installing Nextstrain CLI using the standalone
installation method we recommend in the [Nextstrain installation
documentation](https://docs.nextstrain.org/page/install.html).  In that case, a
supported Python version is always bundled with `nextstrain`.

## Improvements

* The `nextstrain remote` family of commands now support alternative
  nextstrain.org-like remotes such as internal Nextstrain Groups Server
  instances and development instances of nextstrain.org.  Authentication with
  these remotes is supported via `nextstrain login` and related commands.
  Remotes maintain their authentication alongside each other, e.g. you can be
  logged into nextstrain.org as well as an alternative nextstrain.org-like
  instance.

  As an example, a Nextstrain Groups Server instance accessible at
  nextstrain.example.com could now be logged into and interacted with like so:

      nextstrain login nextstrain.example.com
      nextstrain whoami nextstrain.example.com
      nextstrain remote ls nextstrain.example.com/groups/bedford-lab/

  The default remote is still nextstrain.org.
  ([#333](https://github.com/nextstrain/cli/pull/333))

* `nextstrain login` now performs authentication via a web browser by default
  (using OpenID Connect 1.0 and OAuth 2.0).  The previously method of direct
  password entry is still used when a username is provided (e.g. with
  `--username` or `-u`).  See `nextstrain login --help` for more information.
  ([#333](https://github.com/nextstrain/cli/pull/333))

* With the new support for being logged into multiple remotes, `nextstrain
  logout` now also supports an `--all` flag to remove all locally-saved
  credentials without having to logout of each remote separately.
  ([#333](https://github.com/nextstrain/cli/pull/333))

* `nextstrain remote upload` now skips gzip compression when uploading
  zstandard-compressed (`.zst`) files, matching its behaviour for other types
  of compressed files.
  ([#330](https://github.com/nextstrain/cli/pull/330))

* Commands that may automatically open a web browser, e.g. `nextstrain view` or
  `nextstrain login`, now respect the semi-conventional `NOBROWSER` environment
  variable to disable opening a browser.  Set `NOBROWSER` to a non-empty value
  to disable automatic opening.  When disabled, the URL to manually open will
  be shown.
  ([#332](https://github.com/nextstrain/cli/pull/332))

* The error message emitted by the `nextstrain remote` family of commands when
  they're unable to access an S3 bucket now lists a few possible reasons for
  the failure.
  ([#341](https://github.com/nextstrain/cli/pull/341))

* `nextstrain remote download` now supports downloading core datasets which are
  only visible on the web by direct access via their URL.  For example, the
  following now work (where in previous versions they did not):

      nextstrain remote download https://nextstrain.org/nextclade/sars-cov-2/21L
      nextstrain remote download https://nextstrain.org/enterovirus/d68/vp1/2020-01-23

  This support also covers [past snapshots of
  datasets](https://docs.nextstrain.org/en/latest/guides/versions.html), which
  is a recently-added feature to nextstrain.org.  For example:

      nextstrain remote download https://nextstrain.org/flu/seasonal/h3n2/ha/6y@2023-07-01
      nextstrain remote download https://nextstrain.org/ncov/gisaid/21L/global/6m@2024-01-09

  ([#345](https://github.com/nextstrain/cli/pull/345))

## Bug fixes

* Commands making use of user authentication (e.g. `nextstrain login`,
  `nextstrain whoami`, some invocations of `nextstrain remote`, etc.) no longer
  fail if the logged in user is a member of no groups.
  ([#323](https://github.com/nextstrain/cli/pull/323))

* On Linux and macOS, the standalone installer's final instructions now
  correctly suggest modifying `~/.profile` instead of, incorrectly, `~/.shrc`
  when the default shell is sh.
  ([#321](https://github.com/nextstrain/cli/pull/321))

* The Singularity runtime once again supports Apptainer's `singularity`
  executable.  The minimum version checking added in 7.0.0 broke usage of the
  Singularity runtime with Apptainer (compared with SingularityCE).  Our intent
  is to support both lineages of Singularity.  Thanks to @osageorange for
  raising this issue and testing the fix!
  ([#343](https://github.com/nextstrain/cli/pull/343))


# 7.4.0 (21 September 2023)

## Improvements

* When attached to an AWS Batch job, `nextstrain build` now only requires
  confirmation to stop the job (e.g. a double Control-C/`SIGINT`) when stdin is
  a terminal (TTY).  When stdin is not a terminal, as is frequently the case in
  automated or programmatic contexts, then `SIGINT` requests job cancellation
  immediately.
  ([#308][])

* When attached to an AWS Batch job, `nextstrain build` now also detaches upon
  receiving `SIGHUP` (in addition to detaching upon receiving
  Control-Z/`SIGTSTP`).  `SIGHUP` is sent, for example, when a user closes (or
  loses) the terminal in which `build` is still running.
  ([#308][])

* When launching or attaching to an AWS Batch job, `nextstrain build` now
  supports the `--detach-on-interrupt` option to change Control-C/`SIGINT` to a
  request to detach from the job rather than to cancel it.  This is useful in
  automated contexts where `SIGINT` may be sent outside of a user's control,
  and it's also handy as a molly-guard to avoid accidental cancellation when
  the intent is to just observe a job.
  ([#308][])

* When attaching to an AWS Batch job, `nextstrain build` now supports the
  `--cancel` option to immediately request cancellation.
  ([#308][])

[#308]: https://github.com/nextstrain/cli/pull/308

## Bug fixes

* We've plugged some isolation leaks in the Conda runtime where the
  [Python user site directory](https://docs.python.org/3/library/site.html),
  e.g. `~/.local/lib/pythonX.Y/site-packages`, as well as the
  [`PYTHONPATH` and `PYTHONHOME` environment variables](https://docs.python.org/3/using/cmdline.html#environment-variables)
  could influence and break the runtime.
  ([#311](https://github.com/nextstrain/cli/pull/311))


# 7.3.0.post1 (19 September 2023)

_See also changes in 7.3.0 which was an unreleased version._

## Development

* Update CI to test against the SingularityCE 3.x series only ([#314](https://github.com/nextstrain/cli/pull/314))


# 7.3.0 (19 September 2023)

_Unreleased due to [test failures](https://github.com/nextstrain/cli/actions/runs/6238951959). Changes first released as part of 7.3.0.post1._

## Improvements

* build: Providing a path to a pathogen build directory is no longer required
  when the AWS Batch runtime is in use (e.g. with `--aws-batch`) and both the
  `--attach` and `--no-download` options are given.  This allows usages which
  just want to check job status or logs to stop providing a meaningless/unused
  directory.
  ([#305](https://github.com/nextstrain/cli/pull/305))

* The initial setup of the Conda runtime, i.e. with `nextstrain setup conda`,
  now explicitly installs the latest available runtime package version.  This
  was the implicit intent and expectation, but, for various Conda packaging
  reasons, it was (silently) not always the result.  Now an error will occur if
  the latest version is not installable.  This matches the existing behaviour
  when updating the Conda runtime, i.e. with `nextstrain update conda`.
  ([#312](https://github.com/nextstrain/cli/pull/312))

## Bug fixes

* The `HOST` and `PORT` environment variables are now respected by `nextstrain
  view`.  They provide defaults when `--host` and/or `--port` aren't provided.
  ([#310](https://github.com/nextstrain/cli/pull/310))

* Updated fsspec and s3fs dependencies to avoid version 2023.9.1, since they
  caused `nextstrain build --aws-batch` invocations to fail.
  ([#313](https://github.com/nextstrain/cli/pull/313))


# 7.2.0 (17 August 2023)

## Bug fixes

* The Conda runtime now uses Micromamba 1.1.0 (upgraded from 1.0.0) to manage
  the runtime environment.  The newer version has improved error handling in
  edge cases where the previous version silently failed when used during
  `nextstrain update`.
  ([#301](https://github.com/nextstrain/cli/pull/301))

* The Singularity runtime now cleans up unnecessary caches during `nextstrain
  update` and `nextstrain setup`.  This reduces the storage space required by
  the runtime and prevents it from growing unbounded over time.  However, this
  also results in increases in network transfer during `nextstrain update`.  We
  may mitigate the additional transfer in the future.
  ([#303][])

## Documentation

* The command-line `--help` output for commands and the corresponding
  documentation pages on the web are more integrated and improved in various
  small ways.  In particular, command options are more cross-referencable and
  directly linkable and the wrap-width of `--help` output is more consistent
  and reliably readable.
  ([#299](https://github.com/nextstrain/cli/pull/299))

* We've added a large section of new and expanded [documentation on
  runtimes](https://docs.nextstrain.org/projects/cli/page/runtimes/), both in
  general and for each individual runtime.
  ([#303][])

* We've added and expanded documentation about configuration, including the
  [config file](https://docs.nextstrain.org/projects/cli/page/config/file/) and
  the [paths](https://docs.nextstrain.org/projects/cli/page/config/paths/) used
  by Nextstrain CLI.  Documentation in general now includes more about the
  environment variables that can be used to configure Nextstrain CLI.
  ([#303][])


[#303]: https://github.com/nextstrain/cli/pull/303


# 7.1.0 (22 June 2023)

## Improvements

* Commands that use a runtime (`nextstrain build`, `nextstrain shell`, and
  `nextstrain view`) now support two new options for setting or passing thru
  environment variables into the runtime environment:

      --env <name>[=<value>]
      --envdir <path>

  When either of these options are given, the default behaviour of
  automatically passing thru several "well-known" environment variables is
  disabled.  That is, the following "well-known" environment variables are only
  automatically passed thru when the new `--env` and `--envdir` options are
  _not_ used:

    - `AUGUR_RECURSION_LIMIT`
    - `AUGUR_MINIFY_JSON`
    - `AWS_ACCESS_KEY_ID`
    - `AWS_SECRET_ACCESS_KEY`
    - `AWS_SESSION_TOKEN`
    - `ID3C_URL`
    - `ID3C_USERNAME`
    - `ID3C_PASSWORD`
    - `RETHINK_HOST`
    - `RETHINK_AUTH_KEY`

  Pass these variables explicitly via `--env` or `--envdir` if you need them in
  combination with other `--env` or `--envdir` usage.  For more usage details,
  use the `--help-all` flag of any of those commands, e.g. `nextstrain build
  --help-all`.
  ([#289](https://github.com/nextstrain/cli/pull/289))

* Environment variables are now passed to the Docker and AWS Batch runtimes via
  more secure means when the container image in use is new enough to support it
  (`nextstrain/base:build-20230613T204512Z` and newer).  This ensures the env
  values aren't visible in the container's config (e.g. via `docker inspect`,
  `aws batch describe-jobs`, the AWS web console).  If you're using an older
  image, you can update it with `nextstrain update docker`.

  For Docker, environment variables are written to an internal and temporary
  envdir directory visible only to the current user which is deleted
  immediately after use at container start.

  For AWS Batch, environment variables are written to a ZIP archive on S3,
  alongside but separate from the ZIP archive of the build dir.  This env
  archive is deleted from S3 immediately after use at container start.

  Both of these approaches minimize the amount of time environment variable
  values exist outside of memory, persisted to storage (disk, S3).
  ([#289](https://github.com/nextstrain/cli/pull/289))

## Bug fixes

* `nextstrain view` now waits (up to 10s) for Auspice to start responding
  before automatically opening it in the browser.  This should eliminate the
  previous behaviour of sometimes opening the browser too soon.
  ([#291](https://github.com/nextstrain/cli/pull/291))


# 7.0.1 (31 May 2023)

## Bug fixes

* `nextstrain update` for the Conda runtime no longer reports an "invalid
  version" error.  This was a regression introduced in 7.0.0.
  ([#286](https://github.com/nextstrain/cli/pull/286))


# 7.0.0 (26 May 2023)

This release is mostly a bug fix release for our Conda and Singularity
runtimes.  However, it contains a **potentially-breaking change** for existing
usages of the Singularity runtime: **the minimum required Singularity version
has changed from 2.6.0 to 3.0.0**.  This change was required for a critical bug
fix.  If you do not use the Singularity runtime, there are no
potentially-breaking changes in this release.

## Improvements

* `nextstrain shell` now notes which runtime is being entered in its initial
  messaging to establish more context for the user (and for developers when
  troubleshooting).
  ([#283][])

* The Singularity runtime now checks for the minimum required Singularity
  version (3.0.0 with this release) during `nextstrain check-setup`.
  ([#283][])

## Bug fixes

* Setup and upgrade of the Conda runtime now only uses stable "main" channel
  releases when determining the latest release version, as intended.
  Previously, testing and development releases could be selected if they were
  newer than the last stable release.  Additionally, if there are multiple
  builds for a release version, the highest numbered build (i.e. newest) is now
  used instead of the lowest.
  ([#280](https://github.com/nextstrain/cli/pull/280))

* The Singularity runtime now works with our container runtime images from
  `build-20230411T103027Z` onwards.  The Snakemake upgrade in that image
  version resulted in "read-only file system" errors which referenced the
  user's home directory.  Those errors are now fixed.
  ([#283][])

* The prompt for `nextstrain shell`—a stylized variant of the Nextstrain
  wordmark—now works when using the Singularity runtime regardless of
  Singularity version.  Previously Singularity's default prompt of
  `Singularity> ` overrode ours when using Singularity versions ≥3.5.3.
  ([#283][])

* More robust command-line processing is used for the Singularity runtime on
  Singularity versions ≥3.10.0.  Singularity's early (and unexpected)
  evaluation of arguments that look like (but aren't) shell variable
  substitutions is disabled.
  ([#283][])

## Development

* The command lines and environment overrides of many (but not all) process
  invocations are now logged when `NEXTSTRAIN_DEBUG` is enabled.
  ([#283][])


[#283]: https://github.com/nextstrain/cli/pull/283


# 6.2.1 (24 March 2023)

## Bug fixes

* We've fixed and future-proofed a compatibility bug with a third-party library
  that can occur under very specific conditions when `nextstrain build` submits
  AWS Batch jobs.
  ([#261](https://github.com/nextstrain/cli/pull/261))

* The update process for the Conda runtime is now more robust and less likely
  to get stuck at an old version.
  ([#266](https://github.com/nextstrain/cli/pull/266))


# 6.2.0 (28 February 2023)

## Improvements

* `nextstrain build --aws-batch --attach …` no longer offers to cancel (via
  Control-C) or detach (via Control-Z) from the job if it's already complete.
  Instead, Control-C will exit the program without delay and without trying to
  cancel the job.
  ([#253][])

* `nextstrain build` now supports a `--no-logs` option to suppress the fetching
  and printing of job logs when attaching to a completed AWS Batch build.  As
  log fetching can often take longer than a selective download of the results
  (i.e. via `--download`), this is a time (and terminal scrollback) saver when
  all you want are a few of the results files.
  ([#253][])

[#253]: https://github.com/nextstrain/cli/pull/253

## Bug fixes

* An error message that's printed by `nextstrain remote upload` when unknown
  files are given for upload to destinations on nextstrain.org now properly
  includes the actual list of unknown files instead of the placeholder
  `{files}`.
  ([#260](https://github.com/nextstrain/cli/pull/260))

* When running on Python ≥3.10, the `--help` output of `nextstrain build`,
  `nextstrain view`, and `nextstrain shell` once again shows just the most
  common options.  All options are still shown with `--help-all`.  A regression
  since Python 3.10 meant that `--help` acted the same as `--help-all` before
  this fix.  This affected any installation on Python ≥3.10, including
  standalone installations, since the standalone binaries bundle Python 3.10.
  ([#259](https://github.com/nextstrain/cli/pull/259))


# 6.1.0.post1 (18 January 2023)

## Documentation

* Minor improvements to the way we list and describe our computing platforms.


# 6.1.0 (18 January 2023)

## Improvements

* We've added a new Singularity runtime based on our existing Docker runtime.

  Singularity is a container system freely-available for Linux platforms.  It
  is commonly available on institutional HPC systems as an alternative to
  Docker, which is often not supported on such systems.  When you use
  Singularity with the Nextstrain CLI, you don't need to install any other
  Nextstrain software dependencies as validated versions are already bundled
  into a container image by the Nextstrain team.

  Run `nextstrain setup singularity` to get started.
  ([#248](https://github.com/nextstrain/cli/pull/248))


# 6.0.3 (17 January 2023)

## Improvements

* The output of `nextstrain check-setup` for the Conda runtime will now hint
  about running `nextstrain setup conda` first if the runtime seems supported
  but not yet set up.
  ([#250][])

## Documentation

* Documentation and `--help` output now standardizes on the term _runtime_ to
  describe the various ways Nextstrain CLI provides access to the Nextstrain
  software tools.  Previously we used a mix of _build environment_, _runner_,
  and _runtime_ in user-facing messages.  This brings Nextstrain CLI in line
  with the rest of our documentation.
  ([#250][])

* The installation documentation now includes the standalone installer as well
  as installing from Bioconda.  It now covers all the ways our releases are
  distributed.
  ([#250][])

* The output of `nextstrain --help` now notes how to find command-specific
  usage info and our online documentation.
  ([#250][])

* An out-of-date description in `nextstrain build --help` has been revised and
  updated.
  ([#250][])

## Development

* A new [glossary page in our documentation](https://docs.nextstrain.org/projects/cli/page/glossary/)
  will help keep our shared understanding of terms straight.
  ([#250][])

* Links to our online documention in the `--help` output of commands will now
  omit any [local part](https://peps.python.org/pep-0440/#local-version-identifiers),
  e.g. `+git`, of the running CLI version.  This makes links correct even when
  running development builds.
  ([#250][])

[#250]: https://github.com/nextstrain/cli/pull/250


# 6.0.2 (3 January 2023)

_See also changes in 6.0.1 which was an unreleased version._

## Bug fixes

* A new deprecation warning from the `cryptography` module (version 39) when
  running on Python 3.6 is now suppressed as it's just noise to an end user.
  This probably moves us closer to dropping 3.6 support ourselves, but it's not
  so onerous yet.
  ([#246](https://github.com/nextstrain/cli/issues/246))


# 6.0.1 (3 January 2023)

_Unreleased due to [test failures](https://github.com/nextstrain/cli/issues/245). Changes first released as part of 6.0.2._

## Improvements

* The standalone installation archives used by the standalone installer will
  now work on even older Linux distributions:

  |distro       |now    |was    |
  |-------------|-------|-------|
  |Ubuntu       |14\.04 |18\.04 |
  |Debian       |8      |10     |
  |RHEL/CentOS  |7      |8      |
  |Fedora       |19     |28     |
  |OpenSUSE     |12\.3  |15\.3  |

  If you've previously encountered errors like the following:

      /lib64/libc.so.6: version `GLIBC_2.27' not found (required by […]/.nextstrain/cli-standalone/nextstrain)

  when using the standalone installer (or standalone archives directly), i.e.:

      curl -fsSL --proto '=https' https://nextstrain.org/cli/installer/linux | bash

  then this change should resolve that error!  The new minimum required glibc
  version is 2.17 (was 2.27 previously).
  ([#243](https://github.com/nextstrain/cli/pull/243))

## Bug fixes

* The automatic opening of a browser tab (or window) by `nextstrain view`—a
  feature introduced in the last release (6.0.0)—now also works for standalone
  installations.
  ([#244](https://github.com/nextstrain/cli/pull/244))


# 6.0.0 (13 December 2022)

This release contains a **potentially-breaking change** for existing usages of
`nextstrain view`, though we expect the change to impact very few usages.  The
change is described below.

## Improvements

* `nextstrain view` now supports viewing narratives, as was always intended.
  Previously the launched Auspice would either show baked in test narratives or
  no narratives at all, depending on the Auspice version in the runtime.
  ([#240][])

* `nextstrain view` now supports being given more kinds of paths, including
  paths to a specific dataset or narrative file and paths to directories
  containing _auspice/_ and/or _narratives/_ subdirectories.

  This is a **potentially-breaking change**, as `nextstrain view <dir>` will
  now prefer to show datasets from _`<dir>`/auspice/_ if that subdirectory
  exists.  Previously it would only ever look for datasets in the given
  _`<dir>`_.  We expect this to change behaviour for very few usages as it only
  affects situations where _`<dir>`_ contains both datasets and an _auspice/_
  directory.

  See `nextstrain view --help` for more details on the kinds of paths
  supported.
  ([#240][])

* `nextstrain view` now automatically opens Auspice in a new browser tab (or
  window) by default when possible.

  If a specific dataset or narrative file was given as the path to `nextstrain
  view`, then that dataset or narrative is opened.  Otherwise, if there's only
  a single dataset or narrative available in the directory path given to
  `nextstrain view`, then it is opened.  Otherwise, Auspice's listing of
  available datasets and narratives is opened.
  ([#240][])

[#240]: https://github.com/nextstrain/cli/pull/240

* Local images used in a narrative are now automatically embedded into it when
  uploading the narrative to nextstrain.org via `nextstrain remote upload`.
  In local text editors which can render Markdown, this permits previewing of
  narratives that reference images on the local filesystem without requiring
  manual conversion to remote images or embedded images before upload.
  ([#235](https://github.com/nextstrain/cli/pull/235))

* The `nextstrain remote upload` command now outputs a nicer error message
  that's more interpretable and actionable when nextstrain.org returns a "bad
  request" error.  The error message also includes the error details returned
  by nextstrain.org.
  ([#238](https://github.com/nextstrain/cli/pull/238))

## Development

* The Conda runtime now uses Micromamba 1.0.0 (an upgrade from 0.27.0).
  ([#233](https://github.com/nextstrain/cli/pull/233))


# 5.0.1 (1 November 2022)

## Bug fixes

* `nextstrain shell` no longer errors when its history file, e.g.
  _~/.nextstrain/shell-history_, doesn't exist.  This primarily affected the
  Docker runtime and was a regression from 4.2.0 introduced in 5.0.0.
  ([#232](https://github.com/nextstrain/cli/pull/232))


# 5.0.0 (25 October 2022)

_Version 5.0.0 had two development pre-releases (5.0.0.dev0 and 5.0.0.dev1)
prior to final release.  For convenience, the changes from those pre-releases
are also re-described here._

The major improvement in this release is the introduction of a new Conda
runtime, filling a gap between the Docker runtime and the ambient runtime
(formerly "native" runtime).  See more details below.

This release also contains **potentially-breaking changes** for existing
usages of `nextstrain remote download` and `nextstrain update`.  The changes
are described below.

## Improvements

* A new Conda runtime (aka runner or build environment) now complements the
  existing Docker and ambient runtimes and fills a gap between them.  This
  runtime is more isolated and reproducible than your ambient environment, but
  is less isolated and robust than the Docker runtime.  Like the Docker
  runtime, the Conda runtime is fully-managed by Nextstrain CLI and receives
  updates via `nextstrain update`.

  The new runtime uses the [Conda](https://docs.conda.io) ecosystem with
  packages from [our own channel](https://anaconda.org/Nextstrain/nextstrain-base),
  [Bioconda](https://bioconda.github.io/) and
  [Conda-Forge](https://conda-forge.org/), installed by
  [Micromamba](https://mamba.readthedocs.io/en/latest/user_guide/micromamba.html)
  into an isolated location, typically `~/.nextstrain/runtimes/conda/env`.  It
  does not interact with or impact other usage of Conda/Mamba environments and
  will not, for example, appear in the output of `conda env list`.

  Set up of the runtime is automated and can be performed by running:

      nextstrain setup conda

  When complete, you'll be able to use the `--conda` runtime option supported
  by Nextstrain CLI commands such as `nextstrain build`, `nextstrain view`,
  `nextstrain shell`, etc.
  ([#218][])

* The "native" runtime (aka runner or build environment) is now the "ambient"
  runtime.  This name better reflects what it is and further distinguishes it
  from the new Conda runtime, which is also "native" in the binary executable
  sense.

  Existing usages of "native" should be unaffected.  The `--native` option
  continues to work anywhere it used to previously, though it is hidden from
  `--help` output to discourage new use.  The string "native" is also accepted
  anywhere runner names are accepted, e.g. in config as the `core.runner`
  setting or in command-line arguments to `check-setup` or `setup`.
  ([#224](https://github.com/nextstrain/cli/pull/224))

* `nextstrain setup docker` now downloads the Docker runtime image if it's not
  already available locally.  This can be a useful initial step after
  installation to avoid the automatic download on first use.
  ([#222](https://github.com/nextstrain/cli/pull/222))

* The local filenames produced by `nextstrain remote download` now include
  more of the remote dataset/narrative path.  This reduces the potential for
  ambiguous filenames and makes it easier to copy datasets/narratives between
  destinations (e.g. from one group to another) while retaining the same path.
  It is, however, a **potentially-breaking change** if you're relying on the
  filenames of the downloaded datasets/narratives (e.g. for automation).

  For example, downloading `nextstrain.org/flu/seasonal/h3n2/ha/2y` previously
  produced the local files:

  ```
  2y.json
  2y_root-sequence.json
  2y_tip-frequencies.json
  ```

  which could easily conflict with the similarly-named
  `nextstrain.org/flu/seasonal/h3n2/na/2y`,
  `nextstrain.org/flu/seasonal/h1n1pdm/ha/2y`, etc.  The downloaded files are
  now named:

  ```
  flu_seasonal_h3n2_ha_2y.json
  flu_seasonal_h3n2_ha_2y_root-sequence.json
  flu_seasonal_h3n2_ha_2y_tip-frequencies.json
  ```

  Within groups, filenames are similarly longer but the group name is not
  included.  For example, downloading `groups/blab/ncov/cross-species/cat`
  previously produced:

  ```
  cat.json
  cat_root-sequence.json
  cat_tip-frequencies.json
  ```

  and now produces:

  ```
  ncov_cross-species_cat.json
  ncov_cross-species_cat_root-sequence.json
  ncov_cross-species_cat_tip-frequencies.json
  ```
  ([#213](https://github.com/nextstrain/cli/pull/213))

* Advanced globbing features are now supported in patterns for the `--download`
  option of `nextstrain build`, including multi-part wildcards (`**`), extended
  globbing (`@(…)`, `+(…)`, etc.), and negation (`!…`).  Basic globbing
  features like single-part wildcards (`*`), character classes (`[…]`), and
  brace expansion (`{…, …}`) are still supported.  Note that the `--download`
  option continues to be applicable only to the AWS Batch runtime (e.g. the
  `--aws-batch` option).
  ([#215](https://github.com/nextstrain/cli/pull/215))

* `check-setup` now accepts one or more runtime names as arguments.

  The default behaviour doesn't change, but specifying runtimes now lets you
  restrict checks to a single runtime or, with multiple runtimes, re-order them
  by your preference for use with --set-default.
  ([#218][])

* `update` now only updates a specific runtime instead of all of them at once.

  With no arguments, the default runtime is updated.  The name of another
  runtime to update instead may be provided as an argument.

  In practice this isn't much of a behaviour change because only one runtime
  currently supports updating (Docker); the others (ambient, AWS Batch) just
  pass.  Existing users are unlikely to notice the change unless they use
  multiple runtimes and Docker is not their default.  In that case, `update`
  may stop updating Docker for them when it would have done so previously,
  which is a **potentially-breaking change**.
  ([#218][])

* A new command, `setup`, now exists to perform automatic set up of runtimes
  that support it (currently only Conda).  For all runtimes, even those that
  don't support automatic set up, the `setup` command will also run the same
  checks as `check-setup` and optionally set the default runtime.
  ([#218][])

* The shell launched by the `shell` command now remembers its own command
  history and differentiates its command prompt from other shells with a
  stylized variant of the Nextstrain wordmark.
  ([#218][])

* The output of commands in dry run mode (e.g. with the `--dry-run` option) is
  now uniformly indicated to be a dry run by the prefix `DRY RUN │ `.  This
  includes the `remote` family of commands and the new `setup` command.
  ([#218][])

* Runtime checks in `check-setup` and `setup` now test for not just the
  presence of Snakemake, Augur, and Auspice, but also that they can be
  executed.
  ([#218][])

## Development

* We now provide standalone installers (i.e. shell programs) to download and
  unpack the standalone installation archives into standard locations,
  potentially upgrading/overwriting a prior standalone install.  These
  installers will be served from GitHub directly out of this project's
  repository via convenience redirects on nextstrain.org.

  These will eventually form the basis for Nextstrain install instructions that
  don't suffer from Python bootstrapping issues.  As a preview for now, you can
  play around with the following platform-specific commands:

      curl -fsSL --proto '=https' https://nextstrain.org/cli/installer/linux | bash
      curl -fsSL --proto '=https' https://nextstrain.org/cli/installer/mac | bash
      Invoke-RestMethod https://nextstrain.org/cli/installer/windows | Invoke-Expression

  A new companion command, `init-shell`, exists to simplify shell configuration
  (i.e. `PATH` modification) for such installations.

* The `NEXTSTRAIN_HOME` environment variable can now be used to specify the
  desired location for per-user settings, files, etc., overriding the default
  of _~/.nextstrain/_.
  ([#218][])

* A new `nextstrain authorization` command makes it easier to generate direct
  requests to nextstrain.org's web API using the same credentials as the CLI.
  ([#229](https://github.com/nextstrain/cli/pull/229))

* The development documentation now documents how to build the documentation
  locally, and sphinx-autobuild is used to make a very nice edit-preview cycle
  with quick turnaround.
  ([#218][])

* Development dependency issues with `flake8` and `sphinx-markdown-tables`,
  caused by upstream changes, are now resolved.
  ([#218][])


# 5.0.0.dev1 (25 October 2022)

_This is the second development pre-release made prior to the final release of 5.0.0._

## Improvements

* The "native" runtime (aka runner or build environment) is now the "ambient"
  runtime.  This name better reflects what it is and further distinguishes it
  from the new Conda runtime, which is also "native" in the binary executable
  sense.

  Existing usages of "native" should be unaffected.  The `--native` option
  continues to work anywhere it used to previously, though it is hidden from
  `--help` output to discourage new use.  The string "native" is also accepted
  anywhere runner names are accepted, e.g. in config as the `core.runner`
  setting or in command-line arguments to `check-setup` or `setup`.
  ([#224](https://github.com/nextstrain/cli/pull/224))

* `nextstrain setup docker` now downloads the Docker runtime image if it's not
  already available locally.  This can be a useful initial step after
  installation to avoid the automatic download on first use.
  ([#222](https://github.com/nextstrain/cli/pull/222))

* `nextstrain build`'s check for use of the `--image` option with unsupported
  runtimes now includes the Conda runtime.
  ([#224](https://github.com/nextstrain/cli/pull/224))

* The Conda runtime now uses the new [`nextstrain-base` Conda
  meta-package](https://anaconda.org/Nextstrain/nextstrain-base) instead of
  using a hardcoded list of packages.

  This decouples Conda runtime updates from Nextstrain CLI updates, as we can
  make new releases of `nextstrain-base` and users can update to those without
  upgrading Nextstrain CLI itself.  This brings the update story for the Conda
  runtime into much better parity with the Docker runtime.

  Using the meta-package also brings increased reproducibility to the runtime,
  as the package completely locks its full transitive dependency tree.  This
  means that if version _X_ of `nextstrain-base` worked in the past, it'll
  still work the same way in the future.

  The `NEXTSTRAIN_CONDA_BASE_PACKAGE` environment variable may be used with
  `nextstrain setup conda` to install a specific version.  The value is a
  [Conda package specification][], e.g. `nextstrain-base ==X`.
  ([#228](https://github.com/nextstrain/cli/pull/228))

* The Conda runtime now uses a pinned version of Micromamba (currently 0.27.0)
  so that new releases of the latter can't break `nextstrain setup conda` or
  `nextstrain update conda` between one day and the next.  The pinned version
  will be bumped up over time as needed with subsequent releases of Nextstrain
  CLI.

  The `NEXTSTRAIN_CONDA_MICROMAMBA_VERSION` environment variable may be used
  with `nextstrain setup conda` to override the built-in pin, either with
  another specific version or `latest`.

[Conda package specification]: https://docs.conda.io/projects/conda/en/latest/user-guide/concepts/pkg-specs.html#package-match-specifications

## Bug fixes

* The Conda runtime now runs Micromamba in greater isolation to avoid undesired
  interactions when a) Nextstrain CLI itself is running inside an
  externally-activated Conda environment and/or b) user-specific Mamba
  configuration exists.  This applies to usages of `nextstrain setup` and
  `nextstrain update` with the Conda runtime.
  ([#223](https://github.com/nextstrain/cli/pull/223))

* The Conda runtime now configures the appropriate channels during `update` too,
  not just during `setup`, ensuring package updates are found.
  ([#228](https://github.com/nextstrain/cli/pull/228))

* The Conda runtime now avoids pinning Python in the isolated environment to
  allow it to be upgraded by `update`.
  ([#228](https://github.com/nextstrain/cli/pull/228))

## Development

* The Conda runtime is now tested in CI, joining the Docker and ambient
  runtimes.
  ([#223](https://github.com/nextstrain/cli/pull/223))


# 5.0.0.dev0 (6 October 2022)

_This is a development pre-release made prior to the final release of 5.0.0._

The major improvement in this release is the introduction of a new Conda
runtime, filling a gap between the Docker runtime and the "native" (soon to be
"ambient") runtime.  See more details below.

This release also contains **a potentially-breaking change** for existing
usages of `nextstrain remote download` and `nextstrain update`.  The changes
are described below.

## Improvements

* A new Conda runtime (aka runner or build environment) now complements the
  existing Docker and "native" runtimes and fills a gap between them.  This
  runtime is more isolated and reproducible than your native ambient
  environment, but is less isolated and robust than the Docker runtime.  Like
  the Docker runtime, the Conda runtime is fully-managed by Nextstrain CLI and
  receives updates via `nextstrain update`.

  The new runtime uses the [Conda](https://docs.conda.io) ecosystem with
  packages from [Bioconda](https://bioconda.github.io/) and
  [Conda-Forge](https://conda-forge.org/), installed by
  [Micromamba](https://mamba.readthedocs.io/en/latest/user_guide/micromamba.html)
  into an isolated location, typically `~/.nextstrain/runtimes/conda/env`.  It
  does not interact with or impact other usage of Conda/Mamba environments and
  will not, for example, appear in the output of `conda env list`.

  Set up of the runtime is automated and can be performed by running:

      nextstrain setup conda

  When complete, you'll be able to use the `--conda` runtime option supported
  by Nextstrain CLI commands such as `nextstrain build`, `nextstrain view`,
  `nextstrain shell`, etc.
  ([#218][])

* The local filenames produced by `nextstrain remote download` now include
  more of the remote dataset/narrative path.  This reduces the potential for
  ambiguous filenames and makes it easier to copy datasets/narratives between
  destinations (e.g. from one group to another) while retaining the same path.
  It is, however, a **potentially-breaking change** if you're relying on the
  filenames of the downloaded datasets/narratives (e.g. for automation).

  For example, downloading `nextstrain.org/flu/seasonal/h3n2/ha/2y` previously
  produced the local files:

  ```
  2y.json
  2y_root-sequence.json
  2y_tip-frequencies.json
  ```

  which could easily conflict with the similarly-named
  `nextstrain.org/flu/seasonal/h3n2/na/2y`,
  `nextstrain.org/flu/seasonal/h1n1pdm/ha/2y`, etc.  The downloaded files are
  now named:

  ```
  flu_seasonal_h3n2_ha_2y.json
  flu_seasonal_h3n2_ha_2y_root-sequence.json
  flu_seasonal_h3n2_ha_2y_tip-frequencies.json
  ```

  Within groups, filenames are similarly longer but the group name is not
  included.  For example, downloading `groups/blab/ncov/cross-species/cat`
  previously produced:

  ```
  cat.json
  cat_root-sequence.json
  cat_tip-frequencies.json
  ```

  and now produces:

  ```
  ncov_cross-species_cat.json
  ncov_cross-species_cat_root-sequence.json
  ncov_cross-species_cat_tip-frequencies.json
  ```
  ([#213](https://github.com/nextstrain/cli/pull/213))

* Advanced globbing features are now supported in patterns for the `--download`
  option of `nextstrain build`, including multi-part wildcards (`**`), extended
  globbing (`@(…)`, `+(…)`, etc.), and negation (`!…`).  Basic globbing
  features like single-part wildcards (`*`), character classes (`[…]`), and
  brace expansion (`{…, …}`) are still supported.  Note that the `--download`
  option continues to be applicable only to the AWS Batch runtime (e.g. the
  `--aws-batch` option).
  ([#215](https://github.com/nextstrain/cli/pull/215))

* `check-setup` now accepts one or more runtime names as arguments.

  The default behaviour doesn't change, but specifying runtimes now lets you
  restrict checks to a single runtime or, with multiple runtimes, re-order them
  by your preference for use with --set-default.
  ([#218][])

* `update` now only updates a specific runtime instead of all of them at once.

  With no arguments, the default runtime is updated.  The name of another
  runtime to update instead may be provided as an argument.

  In practice this isn't much of a behaviour change because only one runtime
  currently supports updating (Docker); the others (native, AWS Batch) just
  pass.  Existing users are unlikely to notice the change unless they use
  multiple runtimes and Docker is not their default.  In that case, `update`
  may stop updating Docker for them when it would have done so previously,
  which is a **potentially-breaking change**.
  ([#218][])

* A new command, `setup`, now exists to perform automatic set up of runtimes
  that support it (currently only Conda).  For all runtimes, even those that
  don't support automatic set up, the `setup` command will also run the same
  checks as `check-setup` and optionally set the default runtime.
  ([#218][])

* The shell launched by the `shell` command now remembers its own command
  history and differentiates its command prompt from other shells with a
  stylized variant of the Nextstrain wordmark.
  ([#218][])

* The output of commands in dry run mode (e.g. with the `--dry-run` option) is
  now uniformly indicated to be a dry run by the prefix `DRY RUN │ `.  This
  includes the `remote` family of commands and the new `setup` command.
  ([#218][])

* Runtime checks in `check-setup` and `setup` now test for not just the
  presence of Snakemake, Augur, and Auspice, but also that they can be
  executed.
  ([#218][])

## Development

* We now provide standalone installers (i.e. shell programs) to download and
  unpack the standalone installation archives into standard locations,
  potentially upgrading/overwriting a prior standalone install.  These
  installers will be served from GitHub directly out of this project's
  repository via convenience redirects on nextstrain.org.

  These will eventually form the basis for Nextstrain install instructions that
  don't suffer from Python bootstrapping issues.  As a preview for now, you can
  play around with the following platform-specific commands:

      curl -fsSL --proto '=https' https://nextstrain.org/cli/installer/linux | bash
      curl -fsSL --proto '=https' https://nextstrain.org/cli/installer/mac | bash
      Invoke-RestMethod https://nextstrain.org/cli/installer/windows | Invoke-Expression

  A new companion command, `init-shell`, exists to simplify shell configuration
  (i.e. `PATH` modification) for such installations.

* The `NEXTSTRAIN_HOME` environment variable can now be used to specify the
  desired location for per-user settings, files, etc., overriding the default
  of _~/.nextstrain/_.
  ([#218][])

* The development documentation now documents how to build the documentation
  locally, and sphinx-autobuild is used to make a very nice edit-preview cycle
  with quick turnaround.
  ([#218][])

* Development dependency issues with `flake8` and `sphinx-markdown-tables`,
  caused by upstream changes, are now resolved.
  ([#218][])


[#218]: https://github.com/nextstrain/cli/pull/218


# 4.2.0 (29 July 2022)

## Bug fixes

* Using `remote delete` on nextstrain.org now correctly outputs the "Deleting…"
  message *before* performing each delete, as intended (and as S3 remotes do).
  Previously, the message was misleadingly output *after* each delete was
  already performed.
  ([#209](https://github.com/nextstrain/cli/pull/209))

* Detection of the installation method during self-upgrade checks in
  `nextstrain update` and `nextstrain check-setup` now looks for explicit
  installer metadata files and no longer assumes Pip as the final fallback.  If
  the installation method is not explicitly detected, then no upgrade
  instructions are shown.  Better to suggest nothing than to suggest the wrong
  thing.
  ([#207][])

* An uncaught `StopIteration` error that could have occurred in very specific
  and limited circumstances during self-upgrade checks in `nextstrain update`
  and `nextstrain check-setup` can no longer occur.
  ([#207][])

## Improvements

* The `nextstrain remote download`, `upload`, and `delete` commands now support
  a `--dry-run` mode.

  This mode, as is broader convention, goes through the motions of doing the
  thing, as much as possible, but doesn't _actually_ do the thing.  That is, no
  changes should occur when `--dry-run` is active.

  This is particularly useful for seeing what will happen if you're unsure of
  how a path or argument is handled.  Dry runs of the `list` (`ls`) command
  don't make sense and aren't included.
  ([#210](https://github.com/nextstrain/cli/pull/210))

* Installations via a Conda package are now detected during self-upgrade checks
  and the suggested upgrade command uses `mamba install` or `conda install`.
  ([#207][])

* Suggested upgrade commands now specify the expected new version so they fail
  if that version is not found rather than succeed but do nothing (or do
  something different).
  ([#207][])

## Development

* A new debugging mode can be enabled by setting the `NEXTSTRAIN_DEBUG`
  environment variable to `1` (or another truthy value).  Currently the only
  effect is to print more information about handled (i.e. anticipated) errors.
  For example, stack traces and parent exceptions in an exception chain are
  normally omitted for handled errors, but setting this env var includes them.
  Future debugging and troubleshooting features, like verbose operation
  logging, will likely also condition on this new debugging mode.

* We now avoid a runtime dep on setuptools by switching from
  `pkg_resources.parse_version` to `packaging.version.parse`.  The latter was
  already transitively in our dep tree.
  ([#207][])


[#207]: https://github.com/nextstrain/cli/pull/207


# 4.1.1 (18 July 2022)

## Improvements

* The new version check now links out to the changelog for the latest version
  so you know what you're gonna get.

* The new version check now detects standalone installations and provides
  correct upgrade instructions.

## Development

* The "__NEXT__" heading (and description) is no longer included in the
  _CHANGES.md_ file in release artifacts and tags, as it's a development-only
  section that's always empty in releases.

* The `NEXTSTRAIN_CLI_LATEST_VERSION` environment variable can be set to `0` to
  disable the new version check performed by default during `nextstrain update`
  and `nextstrain check-setup`.  Other values can be provided to override the
  result of querying PyPI for the latest version.

* A new command, `debugger`, was added as a tool to help with troubleshooting
  environment and execution context issues.  The only thing it does is invoke
  pdb from within the command's context.


# 4.1.0 (11 July 2022)

## Improvements

* The `nextstrain remote` family of commands now output a nicer error message
  that's more interpretable and actionable when a server error (HTTP status
  5xx) is received during an operation against the nextstrain.org remote.

* The `nextstrain remote upload` command now outputs a nicer error message
  that's more interpretable and actionable when the connection to the
  nextstrain.org remote server is broken during transfer.

* Timestamps are now shown for each line of output from an AWS Batch build.


# 4.0.0 (24 June 2022)

This release contains **two potentially-breaking changes** for existing usages.
The circumstances and implications of each are described below.

## Improvements

* It is now an error (instead of a warning) to use the `--image` option to
  `nextstrain build` when using the "native" runner (either explicitly via
  `--native` or implicitly via config set by `nextstrain check-setup
  --set-default`).  The error message is:

      The --image option is incompatible with the "native" runner (…).

      If you need to use the "native" runner, please omit the --image option.

      If you need the --image option, please select another runner (e.g.
      with the --docker option) that supports it.  Currently --image is
      supported by the Docker (--docker) and AWS Batch (--aws-batch)
      runners.  You can check if your setup supports these runners with
      `nextstrain check-setup`.

  This is a **potentially-breaking change** as invocations using the "native"
  runner with the `--image` option may exist and be working for users as they
  expect.  If you encounter this new error after upgrading but your results of
  running `nextstrain` commands has always been as-expected, then you can
  safely drop the `--image` option from your invocations and avoid the new
  error.

* When running a Snakemake workflow, `nextstrain build` now defaults
  Snakemake's `--cores` option to `all` unless `build`'s own `--cpus` option is
  provided.  If you provide your own `--cores` (or equivalent, e.g.  `-j`)
  option to Snakemake via `nextstrain build`, as in `nextstrain build .
  --cores 2`, then this new default isn't applicable.

  This is a **potentially-breaking change** if you're…

    - …using Snakemake version 5.10 or earlier (such as via our standard Docker
      runtime image), _and_

    - …are not already providing a `--cores` (or equivalent, e.g. `-j`) option
      to Snakemake via `nextstrain build`, _and_

    - …expect your `nextstrain build` invocations to use only a single CPU/core
      instead of all CPUs/cores available on your computer.

  If this is the case, you can pass `--cpus 1` to `nextstrain build` to regain
  the original behaviour, e.g. `nextstrain build --cpus 1 .`.

  This change will allow upgrading of Snakemake in our Docker runtime image
  without inflicting the addition of `--cores` (or equivalent) arguments onto
  every existing `nextstrain build` invocation that lacks it.

  For context, Snakemake [requires the `--cores` option as of
  5.11](https://github.com/snakemake/snakemake/issues/283).  This has spawned
  much discussion
  ([1](https://github.com/snakemake/snakemake/issues/308),
   [2](https://github.com/snakemake/snakemake/issues/312),
   [3](https://github.com/snakemake/snakemake/issues/450),
   [4](https://github.com/snakemake/snakemake/issues/885))
  where it was made clear this is an intentional, permanent change and a
  default will not be added.  By adding our own default, we can insulate our
  users from the upstream change and make Nextstrain builds fast-by-default.
  Our `--cpus` option can be used to limit CPU usage back from this default if
  necessary, and users can always specify `--cores` (or equivalents)
  themselves.

* The `version --verbose` and `check-setup` commands now indicate the default
  runner in their output, which is useful context when troubleshooting or just
  plain unsure what the default is.

* The `check-setup` command now exits with an error code if the default runner
  is not supported.  Prior to this it only exited with an error code if no
  runners were supported.

## Bug fixes

* When using the AWS Batch runner, the `--cpus` and `--memory` options for
  `build` now correctly override the corresponding resource requests in newer
  style AWS Batch job definitions.  Prior to this they would be ignored by AWS
  Batch.  Older style AWS Batch job definitions were never affected by this and
  continue to work with `--cpus` and `--memory` as expected.  See
  [#144](https://github.com/nextstrain/cli/issues/144) for more details.

* A deprecation warning from the `cryptography` module (version 37 and higher)
  when running on Python 3.6 is now suppressed as it's just noise to an end
  user.  This probably moves us closer to dropping 3.6 support ourselves, but
  it's not so onerous yet.

* The rST to plain text conversion used to format `--help` text was fixed to
  avoid emitting `\r\n` in the wrong context.

* The stdout and stderr streams are now configured at program start to always
  emit UTF-8.  Previously they used the Python defaults, determined in part by
  the system defaults, which often resolved to UTF-8, but not always.  The code
  base assumes UTF-8, and now the streams are guaranteed to match.  In
  particular, this fixes `UnicodeEncodeError` issues in some contexts on
  Windows even when UTF-8 is supported.

## Documentation

* This changelog now sports a preamble to set the scene and provide context for
  the content.

## Development

* The source repo now uses a `+git` local version part to distinguish
  actual releases from installations of unreleased code.  Relatedly, the
  development builds created by CI use a `+git.${commit}` local version part to
  pin down the specific commit from which they were built.  This is mostly
  helpful when reading CI logs or downloading the builds from the CI artifacts.

* The CI workflow has seen some significant sprucing up and additions,
  including sporting a more typical lifecycle with separate steps for build,
  test, and release (a new addition).  The single test step is also now split
  between source tests (unit tests, type checking, linting, etc) and dist tests
  (functional tests, integration tests, interface tests, etc).  The release
  step uploads to PyPI after a release tag is pushed, built, and tested,
  replacing manual uploads from a local development environment.  Various other
  small improvements to CI were also made.

* We now run CI tests on Windows. \o/ It's not perfect, but this should help
  avoid basic Windows-only pitfalls which we might not otherwise notice in a
  timely fashion.

* Our CI now builds (and tests) standalone installation archives (`.tar.gz` for
  Linux and macOS, `.zip` for Windows) comprising of:

    1. A `nextstrain` executable containing a bundled Python interpreter + the
       Python stdlib + the Nextstrain CLI code + its dependencies.

    2. External files (lib, data, etc) that are necessary but can't (for a
       variety of reasons) be bundled into the executable.

  These installation archives can be downloaded, extracted, and run in-place
  without even a Python interpreter being installed on the host computer, hence
  the "standalone" moniker.

  Currently these are for development/testing/experimentation purposes only.
  We include them as assets on GitHub Releases, but do not provide an automated
  means of "installing" or unpacking them; those are ultimate goals, but this
  is just a first step towards those.  If you try out the standalone archives
  in the meantime, though, please let us know how it goes (good or bad) by
  opening an issue with your experience/feedback/questions.

* GitHub Releases are now created by CI after making a release to PyPI.  These
  are visible on the GitHub repo's [releases
  page](https://github.com/nextstrain/cli/releases) and various other places on
  GitHub.  Each GitHub Release includes a copy of the relevant changelog
  section and release assets like the Python distributions and standalone
  installation archives (see above).  Releases on GitHub are currently intended
  mostly for informational and notification purposes; the primary release
  distribution method is still PyPI and sources downstream of PyPI (e.g.
  Conda).


# 3.2.5 (23 May 2022)

## Improvements

* A better error message with a potential remediation is emitted when requests
  to nextstrain.org fail due to stale user tokens.

## Documentation

* The cross-reference to Nextstrain Groups documentation is now up to date with
  the latest Groups docs.


# 3.2.4 (6 April 2022)

## Bug fixes

* `update` will no longer overwrite a `docker.image` config setting when the
  current/default value includes an explicit `latest` tag.  This change makes
  it possible to track the "latest" Docker runtime image by manually setting

  ```ini
  [docker]
  image = nextstrain/base:latest
  ```

  in _~/.nextstrain/config_.
  ([#163](https://github.com/nextstrain/cli/pull/163))

* `update` now correctly prunes old images starting from and including the
  just-updated-from image, instead of accidentally skipping it until the next
  `update`.
  ([#163](https://github.com/nextstrain/cli/pull/163))

* `check-setup --set-default` now sets the `docker.image` setting to the most
  recent `build-*` image when the Docker runtime is selected as the default.
  ([#168](https://github.com/nextstrain/cli/pull/168))


# 3.2.3 (1 April 2022)

## Bug fixes

* `remote upload` to nextstrain.org destinations is no longer exceedingly slow.
  This was most noticeable for large dataset JSONs.  The slowness was a result
  of poor IO patterns during gzip compression that weren't triggered by S3
  destinations.  Additionally, after benchmarking, the gzip compression level
  was reduced from the max (9) to the default (currently 6) as a better
  compromise between speed and compressed size.
  ([#165](https://github.com/nextstrain/cli/pull/165))


# 3.2.2 (28 March 2022)

## Documentation

* A new page describes how to upgrade Nextstrain CLI.

* The doc page for `nextstrain remote` now links to the pages for its
  subcommands.

* A placeholder in the `nextstrain remote list` command usage now matches the
  placeholder used elsewhere in its `--help` output.


# 3.2.1 (22 March 2022)

## Bug fixes

* `remote upload` no longer gzip compresses files which are already compressed
  when uploading them to an S3 remote.  This isn't expected in typical usage
  when uploading Nextstrain dataset (JSON) or narrative (Markdown) files but
  arises when uploading related files to an S3 remote (e.g. a `metadata.tsv.gz`
  file to `s3://nextstrain-data/files/zika/`).
  ([#161](https://github.com/nextstrain/cli/pull/161))

## Development

* The CI workflow setup steps were simplified a bit.


# 3.2.0 (9 March 2022)

## Bug fixes

* `check-setup` no longer errors when, on some systems, awk outputs a large
  number (bytes of memory reported by /proc/meminfo) in exponential notation.
  ([#159](https://github.com/nextstrain/cli/pull/159))

## Features

* The `view` and `remote` family of commands now support "measurements" dataset
  sidecar files.
  ([#156](https://github.com/nextstrain/cli/pull/156))


# 3.1.1 (4 March 2022)

## Bug fixes

* The Docker runtime now avoids merging stdout and stderr together when at
  least one of stdout or stderr isn't a console (TTY), e.g. when redirecting
  one or both streams to a file or piping output to another command.
  ([#155](https://github.com/nextstrain/cli/pull/155))

* A global lockfile is now used for reading/writing config files instead of
  locking the config files themselves.  This resolves a regression on Windows
  introduced in 3.0.4 which manifested as an `[Errno 13] Permission denied`
  error when running `nextstrain update` and `nextstrain check-setup
  --set-default`.
  ([#157](https://github.com/nextstrain/cli/pull/157))

## Documentation

* The changelog now notes two minor (har har) semantic versioning mistakes in
  previous releases.


# 3.1.0 (1 March 2022)

## Features

* `remote` family of commands now support interacting with nextstrain.org's web
  API using the credentials established by the `login` command.

  See the [nextstrain.org
  remote](https://docs.nextstrain.org/projects/cli/page/remotes/nextstrain.org/)
  documentation for more information.

* `login` now sports a `--renew` flag to request new tokens with refreshed user
  information (e.g. group memberships).

## Bug fixes

* `build` now exits 1 (an error) when the AWS Batch job fails due to
  infrastructural issues like the EC2 instance its running on being terminated.
  Previously it exited 0 (success) despite the job not being successful.

* `check-setup` now supports Docker hosts with cgroups v2 and better handles
  failures in the memory limits check.

* Messages related to automatic login (authn) management are now send to stderr
  instead of stdout.

* `remote delete` messages now correctly imply each deletion is just about to
  happen instead of just happened already.

* The messages produced when an internal error is detected now suggest filing
  an issue on GitHub to report the bug.

## Documentation

* The specific release version will now be displayed under the project name in
  the sidebar of the documentation pages.

## Development

* Many breakages of our CI caused by external changes in upstream testing deps
  are now resolved.


# 3.0.6 (26 January 2022)

## Documentation

* The organization of the documentation sidebar menu is now improved to show
  more of the pages instead of burying them in subpage table of contents.

* The formatting of `--help` output is now slightly improved with regard to
  links, but more importantly, richer formatting of content shared between
  `--help` and the online documentation is now possible.


# 3.0.5 (20 December 2021)

_This release should have bumped the minor version, not the patch version,
since it added a new feature.  —trs, 1 March 2022_

## Features

* `view` now supports a `--host` option to specify the IP address or hostname
  on which to listen, complementing the existing `--port` option.
  `--allow-remote-access` is now an alias for `--host=0.0.0.0`.

## Paper cut remedies

* [netifaces](https://pypi.org/project/netifaces/) is no longer a dependency
  since its lack of wheels for recent Python versions means it often requires a
  C toolchain for installation.  This impacted multiple platforms, including
  Windows and Linux.  For more context, see discussion starting with [this
  issue comment](https://github.com/nextstrain/cli/issues/31#issuecomment-966609539).

  Unfortunately the package no longer has a maintainer, so we can't count on
  any timeline for updates and do not have the resources to maintain it
  ourselves.  Dropping the dep makes the UX of `nextstrain view
  --allow-remote-access` a bit poorer, but makes installation a lot easier.


# 3.0.4 (3 November 2021)

_This release should have bumped the minor version, not the patch version,
since it added new features/commands.  —trs, 1 March 2022_

## Features

* Three new commands—`login`, `logout`, and `whoami`—for authenticating with
  nextstrain.org.  These commands manage tokens stored in
  _~/.nextstrain/secrets_.  No other commands currently use the tokens, but
  future features will start using them, e.g.  for managing datasets and
  narratives on nextstrain.org with the `remote` family of commands.

## Bug fixes

* Adjusted dependencies on s3fs and aiobotocore to avoid incompatible versions
  being selected by pip.

  aiobotocore released a new version, 2.0.0, with breaking changes and pip's
  resolution algorithm chose an older s3fs version which was "compatible" by
  dep declaration by not actually in practice, leading to `nextstrain build
  --aws-batch` throwing errors at runtime.

* update: Explicitly handle errors from the Docker Hub registry.

## Documentation

* AWS Batch: Documented the unintuitive interaction of compute envs and launch
  template versions and updated the disk space section for Amazon Linux 2
  compute environments.

* Updated various links that had moved.

## Development

* Ditched Pipenv for a plain venv setup.

* Dependencies for Read The Docs and CI docs builds are no longer pinned but
  will use the latest versions that otherwise meet standard dep declarations.

* Added pyright tests for additional type checking.  This covers some kinds of
  checks that mypy does not, and in particular lets us use protocol types to
  check the Runner and Remote module interfaces.

* Enabled more mypy checks and resolve findings.

* Tests now treat warnings as errors so we can address them, and CI is now
  warnings clean.

  Python warnings are important to see earlier than later so we can avoid
  spewing warnings to users.

  Sphinx warnings are often authoring mistakes that need to be addressed.


# 3.0.3 (23 February 2021)

## Documentation

* The help output for `build` now correctly describes the default behaviour of
  the `--download` and `--no-download` options.

* The help output for `build` now warns about the need to escape wildcards or
  quote the whole pattern when using `--download` so as to avoid expansion by
  the shell.


# 3.0.2 (16 February 2021)

## Bug fixes

* `update` more gracefully handles Docker not being installed.  Although the
  command still exits with error (as it currently serves only to pull the
  latest Docker image), an uncaught exception isn't thrown.  More improvements
  to come later with [#87](https://github.com/nextstrain/cli/issues/87).

* `version` now gracefully handles Docker not being installed when `--verbose`
  is given instead of throwing an uncaught exception.

* `version` now includes Python information when `--verbose` is given, which is
  helpful for debugging Python issues, e.g. which Python install is being used.

* The Docker (`--docker`) runner for `build`, `shell`, and `view` no longer
  requests a TTY connected to the container when stdin is not itself a TTY
  (e.g. run from a non-interactive shell).  This avoids a fatal error from
  Docker ("the input device is not a TTY").

* Distribution metadata was fixed so that the LICENSE file is no longer
  attempted to be installed under the Python installation prefix (e.g.
  `/usr/local`).  It is instead included inside the "egg-info" directory
  alongside the code in the Python site libraries.

## Development

* Revamp CI by switching from Travis CI to GitHub Actions, expanding the test
  matrix to macOS and Python 3.9, and adding an integration test for the
  "native" build runner.


# 3.0.1 (12 February 2021)

Hotfix for a missing transitive dependency on s3fs via fsspec, which caused
`nextstrain build --aws-batch` invocations to fail when s3fs was not installed.


# 3.0.0 (11 February 2021)

The minimum Python version for installing the Nextstrain CLI itself is now 3.6.

## Features

* build: Uploads and downloads for remote AWS Batch builds are now streamed
  without the use of temporary local files.  This halves the local storage
  overhead needed and also speeds up the transfer of large builds since:

   1. Uploading can start immediately without first writing the whole archive locally
   2. Unmodified files do not need to be downloaded, just their metadata

* build: The results of remote builds may now be selectively downloaded (or not
  downloaded at all).  Two new `nextstrain build` options are available:

      --download <pattern>
      --no-download

  The former may be given multiple times and specifies patterns to match
  against build dir files which were modified by the remote build.  The
  latter skips downloading results entirely, which is useful if all you
  care about are the logs (such as when re-attaching to a build or when a
  build uploads results itself elsewhere).  The default is still to
  download every modified file.

  Currently this functionality is limited to AWS Batch (`--aws-batch`) builds,
  as it is the only remote environment supported.

## Bug fixes

* build: Python bytecode files (`__pycache__` and `*.pyc`) are no longer
  uploaded or downloaded from remote builds on AWS Batch.

* build: Log messages about individual file uploads/downloads to AWS Batch are
  now printed _before_ each operation, instead _after_, so you can see what
  files are taking a while instead of being in the dark until it completes.

* remote download: A better error message is now produced when a prefix-less
  `s3://` URL is provided without the `--recursively` option.

## Documentation

* Clarify how remote builds on AWS Batch acquire AWS credentials.

* Fix broken links into AWS documentation for boto3.

* Switch to our [Nextstrain theme for
  Sphinx](https://github.com/nextstrain/sphinx-theme)

* Some documentation has been shuffled around to better fit within the larger
  [docs.nextstrain.org](https://docs.nextstrain.org) effort.  Redirects were
  put into place for any moved RTD URLs.

## Development

* Various improvements to the Read The Docs and Sphinx setup.

* Upgrade locked Pipenv development environment.

* Fix type checking failures under newer versions of mypy.



# 2.0.0.post1 (15 June 2020)

## Documentation

* The AWS Batch documentation and 2.0.0 release notes (below) now include
  information about the additional necessity of granting users the ability to
  `iam:PassRole` for the role used by Batch jobs.


# 2.0.0 (2 June 2020)

## Features

* build: The AWS Batch runner now supports overriding the image hardcoded in
  the Batch job definition.  Use the `--image` command-line option, the
  `NEXTSTRAIN_DOCKER_IMAGE` environment variable, or the `docker.image` config
  setting.  This means that both `--docker` and `--aws-batch` builds will now
  use the same container image, increasing reproducibility and customizability.

  This is a **potentially-breaking change**, as it requires your AWS IAM users
  are allowed to perform the `batch:RegisterJobDefinition` action and
  `iam:PassRole` for the your configured job role (typically
  _NextstrainJobsRole_).  The [example _NextstrainJobsAccessToBatch_ IAM
  policy](doc/aws-batch.md#nextstrainjobsaccesstobatch) in the [AWS Batch
  docs](doc/aws-batch.md) is updated to reflect these new privileges.

* build: The new `--cpus` and `--memory` options allow limits to be specified
  for containerized (Docker, AWS Batch) builds.  These both automatically
  inform Snakemake's resource scheduler and the AWS Batch instance size
  selection.  If your builds use Snakemake-based workflows, using these new
  options is better than specifying `--cores …` or `--resources mem_mb=…`
  directly.

* version: Verbose output now includes the "native" versions of Augur and
  Auspice, if available.

## Bug fixes

* view: Auspice v2 dataset JSONs are now detected and included in the list of
  available datasets message printed to the console.

* view: Auspice v1 datasets are now only listed if both the tree and meta JSON
  files exist.  Previously, incomplete datasets with only the tree JSON were
  listed.

## Documentation

* The README now documents known issues with Windows.

## Development

* Pipenv is now used to provide an easier and more consistent development
  environment.

* pytest is now used to run mypy, flake8, and doctests.


# 1.16.7 (20 May 2020)

## Bug fixes

* AWS Batch builds are now more resilient in the face of transient network or
  client errors when uploading the build directory and following build logs.
  Thanks Tony Tung!

# 1.16.6 (20 May 2020)

## Bug fixes

* The previous release did not pass mypy's type checks due to a technicality;
  mypy has now been placated.

## Documentation

* check-setup: Success or failure is (hopefully) more clearly messaged now.
  This was muddied over time by adding support for the native and AWS Batch
  runners, and we've seen several support requests because of confusion here.

* Installation instructions in the README now document all supported computing
  environments, or "runners".  Pipx is also mentioned as a nice alternative to
  Pip.

* Detaching from AWS Batch builds with `--detach` and Control-Z is now
  mentioned in the AWS Batch documentation.

* A direct reference to the AWS Batch User Guide on memory management details
  was added, because AWS docs can be hard to navigate.

* The units documented to be used by the `--aws-batch-memory` option are now
  correct.

* Runner-selection options (`--docker`, `--native`, `--aws-batch`) are now in
  their own option group to reduce clutter among the help output.  They are
  only visible with `--help-all` now, like development options.  With the use
  of `nextstrain check-setup --set-default` now emphasized, these options need
  not be as prominent.

* The top-level description in `nextstrain --help` output now says more than
  three words.  :D

# 1.16.5 (22 April 2020)

## Features

* build: AWS Batch jobs now require Ctrl-C to be pressed twice _within 10s_ to
  cancel a job.  This is an additional guard on top of 1.16.4's change so that
  if you accidentally press Ctrl-C once you can't accidentally press it again
  30 minutes later and ruin your build.

# 1.16.4 (22 April 2020)

## Features

* build: AWS Batch jobs now require Ctrl-C to be pressed twice to cancel the
  job.  This guards a potentially unwanted action from being used accidentally
  by requiring confirmation with a second Ctrl-C.

* build: AWS Batch jobs now report the current job status when re-attaching.
  Previously the current job status was never reported, only the next status
  transition.  For a PENDING or RUNNING job, it might be some time to the next
  transition.

# 1.16.3 (22 April 2020)

## Features

* build: AWS Batch jobs now include more detail about why the container exited
  when available.  This surfaces useful messages like "OutOfMemoryError:
  Container killed due to memory usage" in addition to the exit status.

## Documentation

* check-setup: Describe how `--set-default` chooses an environment. Thanks Mary
  Larrousse!

## Bug fixes

* Fix missing import in our gzip utilities which could cause a runtime error
  (NameError) when running `nextstrain remote download` on S3 objects with a
  `Content-Encoding` header set to a value other than `gzip` or `deflate`.
  This circumstance is unlikely, but not impossible.

## Development

* Use Flake8 for static runtime safety and correctness checks


# 1.16.2 (16 March 2020)

## Bug fixes

* deploy/remote upload: Some files, but not all, were being truncated during
  upload due to a bug in gzip compression handling.  Now the whole file makes
  it to its destination.  More details in
  [#62](https://github.com/nextstrain/cli/pull/63).

* build: The default arguments for `snakemake` are no longer used if a
  different program to run is specified with `--exec`.


# 1.16.1 (25 February 2020)

## Documentation

* Update README to include the latest usage information, which mentions the new
  `remote` command.


# 1.16.0 (25 February 2020)

## Features

* The `deploy` command is now an alias for the `remote upload` command.

* The new `remote list`, `remote download`, and `remote delete` commands allow
  listing, downloading, and deleting remote datasets and narratives which were
  uploaded using `deploy` / `remote upload`.  Currently only direct s3://
  destinations are supported, but its anticipated that Nextstrain Groups will
  be supported as first-class destinations in the future.

## Bug fixes

* deploy/remote upload: Invalid credentials are now properly caught and messaged about.

* deploy/remote upload: Files are now deployed/uploaded using streaming
  compression instead of buffering the whole file in memory first.


# 1.15.0 (18 February 2020)

## Features

* Environment variables for [AWS
  credentials](https://boto3.amazonaws.com/v1/documentation/api/latest/guide/configuration.html#environment-variables)
  (`AWS_ACCESS_KEY_ID`, `AWS_SECRET_ACCESS_KEY`, and `AWS_SESSION_TOKEN`) are
  now passed through to builds.  This lets builds which use data on S3 to work
  transparently, for example.

* Environment variables for [ID3C](https://github.com/seattleflu/id3c)
  (`ID3C_URL`, `ID3C_USERNAME`, and `ID3C_PASSWORD`) are now passed through to
  builds.  This lets Seattle Flu Study builds which use data in an ID3C
  instance to work transparently.


# 1.14.0 (24 September 2019)

_No changes since 1.14.0b1, described below._


# 1.14.0b1 (17 September 2019)

## Features

* The `build` command now supports detaching from and re-attaching to builds
  run on AWS Batch (`--aws-batch`).

  This adds a feature we've wanted from the beginning of the CLI.  By starting
  the build with `--detach`, a remote job is submitted and the command
  necessary to `--attach` to the job later is printed.  This command includes
  the job id and can be used as many times as desired, including while the
  remote job is running or after it has completed.  It will even work on other
  computers or for other people, although you may need to modify the local
  build path to a directory of your choosing.  The directory may be empty, in
  which case all build context will be restored there from the remote job.

  AWS Batch builds may also be interactively detached by pressing Control-Z.
  Normally this would suspend a Unix process (which could then be resumed with
  `fg` or `bg` or SIGCONT), but in the same spirit, `nextstrain build` will
  detach from the remote job instead and exit the local process.  This also
  parallels nicely with our existing Control-C job cancellation support.

  There are currently no facilities to track job state locally or list
  outstanding jobs, but these features may be added later if it seems they'd be
  useful.  As it stands with this new feature, one pattern for launching
  multiple detached jobs and picking them up later is:

      # Loop over several `nextstrain build` commands, appending the last
      # line to a shell script.
      nextstrain build --aws-batch --detach build-a/ | tail -n1 | tee -a pickup-jobs.sh
      nextstrain build --aws-batch --detach build-b/ | tail -n1 | tee -a pickup-jobs.sh
      …

      # Then, sometime later:
      bash pickup-jobs.sh

* The `--aws-batch` runner for the `build` command no longer requires
  permission to perform the globally-scoped AWS IAM action
  `s3:ListAllMyBuckets`.  Instead, it uses the `HEAD <bucket>` S3 API which
  requires either `s3:ListBucket`, which can be scoped to specific buckets in
  IAM grants, or `s3:HeadBucket`, which is globally-scoped but does not reveal
  bucket names.  More details on these IAM actions are in the
  [S3 documentation](https://docs.aws.amazon.com/AmazonS3/latest/dev/using-with-s3-actions.html#using-with-s3-actions-related-to-buckets).


# 1.13.0 (10 September 2019)

## Features

* The `deploy` command no longer requires permission to perform the
  globally-scoped AWS IAM action `s3:ListAllMyBuckets`.  Instead, it uses the
  `HEAD <bucket>` S3 API which requires either `s3:ListBucket`, which can be
  scoped to specific buckets in IAM grants, or `s3:HeadBucket`, which is
  globally-scoped but does not reveal bucket names.  More details on these IAM
  actions are in the [S3 documentation](https://docs.aws.amazon.com/AmazonS3/latest/dev/using-with-s3-actions.html#using-with-s3-actions-related-to-buckets).


# 1.12.0 (5 September 2019)

## Features

* The `deploy` command now supports files other than JSON data files, such as
  Markdown narratives, by setting the correct content type on upload.


# 1.11.2 (3 September 2019)

## Bug fixes

* This release fixes a regression in the `view` command which caused
  "connection reset" or "empty response" errors.  The regression only affected
  versions 1.11.0 and 1.11.1 of the Nextstrain CLI when used with Auspice 1.38.0
  via the `nextstrain/base:build-20190828T223744Z` image.  Thanks to Thomas
  Adams for the excellent bug report!


# 1.11.1 (30 August 2019)

## Bug fixes

* The `check-setup` command no longer errors when Docker isn't installed.


# 1.11.0 (30 August 2019)

## Features

* The `view` command now supports `--native` flag to run in the native ambient
  environment.

* The `check-setup` command now supports a `--set-default` flag to save the
  first supported environment to the Nextstrain CLI's config file.  This means
  that you don't have to specify `--native` (or `--aws-batch`) every time if
  you don't have/want Docker support.

## Bug fixes

* The `--verbose` flag to the `version` command will no longer cause the Docker
  image to be downloaded when it isn't available locally.

## Documentation

* Describe the somewhat annoying process of how to increase the disk space
  available to AWS Batch jobs in the AWS Web Console.


# 1.10.2 (23 August 2019)

## Bug fixes

* The [environment variables used by Augur](https://nextstrain-augur.readthedocs.io/en/stable/envvars.html)
  are now passed through to --docker and --aws-batch builds.


# 1.10.1 (26 March 2019)

## Features

* The `view` command now sports a `--port` option to use an alternate port for
  the viewer.


# 1.10.0 (22 February 2019)

## Features

* Add ability to specify vCPU and memory when running AWS Batch jobs via
  `--aws-batch-cpus` and `--aws-batch-memory` or via specification in
  `~/.nextstrain/config` or via environment variables
  `NEXTSTRAIN_AWS_BATCH_CPUS` and `NEXTSTRAIN_AWS_BATCH_MEMORY`. This requires
  corresponding proper setup of compute environment in AWS Batch console.

# 1.9.1 (11 February 2019)

## Features

* Restore the modification times of files when unzipping results from an AWS
  Batch run.  This allows Snakemake's dependency resolution to properly
  determine file staleness, which in turn allows local builds to continue where
  AWS Batch builds leave off (e.g.  running the bulk of the computation on AWS
  Batch and then iterating on subsequent trivial steps locally).


# 1.9.0 (8 February 2019)

## Features

* Builds run on AWS Batch no longer delete the build dir zip file from S3 or
  the job log stream from CloudWatch, making it easier to debug and
  troubleshoot Batch builds.  The Batch setup documentation is updated to note
  that the previously suggested retention policies are now the only thing
  preventing runaway data storage costs (and thus a must).

## Bug fixes

* Declare missing dep on setuptools, used via `pkg_resources` by the
  `check-setup` and `update` commands.  setuptools nearly always exists already
  on Python installs, especially when nextstrain-cli is installed using pip,
  but nearly always is not always.

## Development

* Static type checking now passes again thanks to a work around for a mypy bug
  related to namespace packages.


# 1.8.1 (21 January 2019)

## Features

* The `check-setup` command now tests if the local Docker image is new enough
  for this version of the CLI.


# 1.8.0 (18 January 2019)

## Bug fixes

* Docker images between `build-20190115T232255Z` and `build-20190116T000613Z`
  (inclusive) broke the `nextstrain view` command.  It is fixed in this version
  of the CLI, 1.8.0, in tandem with new images, starting with
  `build-20190119T045444Z`.  If your `view` command is broken, running
  `nextstrain update` and following the instructions to upgrade to version
  1.8.0 of the CLI should resolve the issue.

* AWS Batch builds now avoid uploading files matching `environment*` in the
  build directory, as such files are commonly used for storing sensitive
  environment values.


# 1.7.3 (28 December 2018)

## Features

* The automatic check for newer versions of the CLI, which happens on the
  `update` and `check-setup` commands, now produces a better,
  more-likely-to-work suggested invocation of pip to perform the upgrade.


# 1.7.2 (28 December 2018)

## Features

* The `build` command now runs `snakemake` with the `--printshellcmds` option
  for improved log output.

## Bug fixes

* User-provided paths are now resolved strictly—they must exist—on both Python
  3.5 and ≥3.6, not just 3.5.  This discrepancy was unlikely to result in any
  noticeable problems because of other existence checks which were performed.
  Nevertheless, the change is good housekeeping and helps ensure robustness.

* The `update` command no longer errors on Python 3.6.0 and 3.6.1 when the
  `~/.nextstrain/` does not exist (for example, when upgrading from CLI
  versions before 1.7.0).  [#37](https://github.com/nextstrain/cli/issues/37)

## Development

* Continuous integration testing now includes a much fuller range of Python
  versions in order to more quickly catch bugs like the one affecting `update`
  above.

* Continuous integration testing switched to running the
  [zika-tutorial](https://github.com/nextstrain/zika-tutorial), a simplified
  build more suitable for our needs.


# 1.7.1 (5 December 2018)

## Bug fixes

* The `shell` command no longer throws an unexpected exception about a missing
  `warn()` function when a non-existent build directory is given.  The
  user-friendly error is printed instead, as expected.


# 1.7.0 (26 November 2018)

## Features

* Builds can now be run remotely on [AWS Batch](https://aws.amazon.com/batch/)
  by passing the `--aws-batch` flag to the `build` command.  See `nextstrain
  build --help` for more information.  Setup required to support this is
  documented in [`doc/aws-batch.md`](doc/aws-batch.md).

* The `update` command now pulls down new images by their `build-*` tag instead
  of tracking the mutable `latest` tag.  Our build tags are, most importantly,
  not updated after creation and thus are suitable references for reproducible
  runs.  The output of `nextstrain version --verbose` now includes the specific
  build tag.

* The `check-setup` command now tests the amount of memory available to
  containers and warns if it less than 2GB.  This is particularly important on
  Windows and macOS where Linux containers are run inside a VM on the host.
  The VM may have limited memory allocated to it, leading to out-of-memory
  errors in builds.

## Documentation

* Installation instructions in the README are now more detailed.

* A big picture overview of where the CLI fits into the Nextstrain ecosystem is
  included in the README for situating newcomers.

* The README now refers to Docker Desktop, the new name for Docker Community
  Edition.


# 1.6.1 (25 September 2018)

## Features

* The `shell` command announces you're entering the build environment, prints
  information about mapped volumes, and describes how to leave the environment.


# 1.6.0 (18 September 2018)

## Bug fixes

* On Windows, fix an issue where the `build` and `shell` commands spawn the
  `docker run` process but also immediately return the user to the
  command-line.  For `shell`, the situation was weirder still because the user
  ended up with _two_ command prompts (cmd.exe and bash) but only one appeared
  to win when reading from the shared stdin.


# 1.5.0 (4 September 2018)

## Features

* The `build` command now supports a `--native` flag to run the build outside
  of any container image, that is, within the ambient environment.  That
  environment might be provided by conda or a cluster module system or custom
  installs or some other thing.  Docker remains the default, although it
  may be explicitly specified with `--docker`.  Other runners are planned for
  the future.  The idea is that the cli as a user-facing tool for Nextstrain is
  separate from a containerized Nextstrain environment (although the two work
  well together).

* The `build`, `view`, and `shell` commands now show an abbreviated set of
  common options when passed `--help`.  The full set of options is available
  using `--help-all`.  The idea is to make the initial output more approachable.

## Development

* The README now describes how to annotate the type of variable and use other
  typing features in a way that's compatible with Python 3.5

* Package metadata for PyPi is slightly improved.


# 1.4.1 (11 August 2018)

## Documentation

* Minor updates to README and command help strings


# 1.4.0 (9 August 2018)

## Features

* A new `shell` command launches an interactive shell (bash) inside the build
  environment, which is useful for running ad-hoc commands and debugging.


# 1.3.0 (9 August 2018)

## Features

* The `update` command now prunes old Docker images after downloading new ones.
  This functionality relies on our new, labeled images.  Older images will have
  to be manually pruned as a one-time step.  See `docker image prune` for more
  information.  Note that locally built images which are tagged
  nextstrain/base:latest will be pruned when `update` is run.  Protect such
  images by giving them an additional tag.

* The versions of the Docker image and individual Nextstrain components in the
  image are shown when the `version` command is run with the `--verbose` flag.


# 1.2.0 (1 August 2018)

## Features

* A new `deploy` command supports uploading data files to S3, allowing the
  complete pathogen build lifecycle to happen using this package.

* The `check-setup` and `update` commands now check if the CLI itself is out of
  date and could be updated.

## Documentation

* Brief descriptions of the changes in each release are now kept in the
  `CHANGES.md` file.  You're reading it!

## Development

* Describe basic development practices for this package in the README.

* Commit to [semantic versioning](https://semver.org), which I'd been
  neglecting previously when bumping versions.

* Static type checking is now supported for a small fraction of the source code
  and runs clean under mypy.  This is included in Travis CI testing.  The goal
  is to add more type annotations going forward.<|MERGE_RESOLUTION|>--- conflicted
+++ resolved
@@ -13,7 +13,6 @@
 
 # __NEXT__
 
-<<<<<<< HEAD
 This release adds explicit (i.e. tested) support for Python version 3.12.
 ([#369](https://github.com/nextstrain/cli/pull/369))
 
@@ -24,16 +23,15 @@
 installation method we recommend in the [Nextstrain installation
 documentation](https://docs.nextstrain.org/page/install.html).  In that case, a
 supported Python version is always bundled with `nextstrain`.
-=======
+
 ## Improvements
 
-- The Conda runtime now uses Micromamba 1.5.8 (upgraded from 1.1.0) to manage
+* The Conda runtime now uses Micromamba 1.5.8 (upgraded from 1.1.0) to manage
   the runtime environment. The newer version supports Zstandard-compressed
   index files which speeds up `nextstrain setup` and `nextstrain update` for
   the Conda runtime.
   ([#367](https://github.com/nextstrain/cli/pull/367))
 
->>>>>>> 0ff34ff3
 
 # 8.3.0 (30 April 2024)
 
