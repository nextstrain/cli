--- conflicted
+++ resolved
@@ -13,22 +13,19 @@
 
 # __NEXT__
 
-<<<<<<< HEAD
+## Improvements
+
+* The new version check now links out to the changelog for the latest version
+  so you know what you're gonna get.
+
+* The new version check now detects standalone installations and provides
+  correct upgrade instructions.
+
 ## Development
 
 * The "__NEXT__" heading (and description) is no longer included in the
   _CHANGES.md_ file in release artifacts and tags, as it's a development-only
   section that's always empty in releases.
-=======
-## Improvements
-
-* The new version check now links out to the changelog for the latest version
-  so you know what you're gonna get.
-
-* The new version check now detects standalone installations and provides
-  correct upgrade instructions.
-
-## Development
 
 * The `NEXTSTRAIN_CLI_LATEST_VERSION` environment variable can be set to `0` to
   disable the new version check performed by default during `nextstrain update`
@@ -38,7 +35,6 @@
 * A new command, `debugger`, was added as a tool to help with troubleshooting
   environment and execution context issues.  The only thing it does is invoke
   pdb from within the command's context.
->>>>>>> a2fc8258
 
 
 # 4.1.0 (11 July 2022)
